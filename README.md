--- conflicted
+++ resolved
@@ -123,12 +123,11 @@
 2. Saves server credentials (Server ID, API Token) to local files
 3. Exits after successful registration - no background processes!
 
-<<<<<<< HEAD
 **What the unregister action does:**
 1. Signs an unregister request for your hostname and port
 2. Notifies collector-center-main to remove the server from active evaluation
 3. Stops new validator scoring cycles for that server
-=======
+
 **Minecraft Server Rules:**
 
 - The server must be publicly available.
@@ -138,7 +137,6 @@
 
 Multiple violations of the above rules may result in a permanent blacklist of the coldkey.
 
->>>>>>> 1ce91829
 
 ### Running a Validator
 
