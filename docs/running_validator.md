--- conflicted
+++ resolved
@@ -41,13 +41,8 @@
   --collector.api_key vk_prod_your_api_key_here \
   --collector.timeout 30.0 \
   --collector.reports_limit 50 \
-<<<<<<< HEAD
   --validator.weight_update_interval 300 \
   --validator.validation_interval 1440 \
-=======
-  --validator.weight_update_interval 1200 \
-  --validator.validation_interval 70 \
->>>>>>> 9cddce53
   --log_level INFO
 ```
 
@@ -66,13 +61,8 @@
 - `--collector.reports_limit N` - Max reports per query (default: 25)
 
 ### Validator Scoring Settings
-<<<<<<< HEAD
 - `--validator.weight_update_interval SEC` - Weight update frequency (default: 300 = 5 minutes)
 - `--validator.validation_interval SEC` - Validation cycle interval (default: 1440 seconds / 24 minutes, minimum enforced to avoid rate limits)
-=======
-- `--validator.weight_update_interval SEC` - Weight update frequency (fixed at 1200 = 20 minutes; lower values are ignored)
-- `--validator.validation_interval SEC` - Validation cycle interval (default: 70 seconds, minimum enforced to avoid rate limits)
->>>>>>> 9cddce53
 
 ### Logging
 - `--log_level LEVEL` - DEBUG, INFO, WARNING, ERROR (default: INFO)
@@ -235,24 +225,14 @@
 
 **Standard cadence (minimum allowed):**
 ```bash
-<<<<<<< HEAD
   --validator.validation_interval 1440    # Check every 24 minutes
 --validator.weight_update_interval 300 # Update weights every 5min
-=======
---validator.validation_interval 70     # Check every 70s
---validator.weight_update_interval 1200 # Update weights every 20min
->>>>>>> 9cddce53
 ```
 
 **Conservative validation:**
 ```bash
-<<<<<<< HEAD
   --validator.validation_interval 1440    # Check every 24 minutes
 --validator.weight_update_interval 600 # Update weights every 10min
-=======
---validator.validation_interval 120    # Check every 2min
---validator.weight_update_interval 1200 # Update weights every 20min
->>>>>>> 9cddce53
 ```
 
 ## 📞 Support
@@ -265,13 +245,8 @@
 
 A well-tuned validator should achieve:
 
-<<<<<<< HEAD
 - **Validation cycles**: default 24 minutes between cycles
 - **Weight updates**: Every 5 minutes
-=======
-- **Validation cycles**: 70-120 seconds each
-- **Weight updates**: Every 20 minutes
->>>>>>> 9cddce53
 - **API latency**: <500ms average
 - **Storage growth**: ~1MB per day
 - **Memory usage**: 200-500MB
